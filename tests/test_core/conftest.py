--- conflicted
+++ resolved
@@ -4,10 +4,7 @@
 
 from floodlight.core.code import Code
 from floodlight.core.pitch import Pitch
-<<<<<<< HEAD
-=======
 from floodlight.core.xy import XY
->>>>>>> 3b270e02
 
 
 # Sample data for easy creation of core objects
@@ -151,7 +148,6 @@
 
 
 @pytest.fixture()
-<<<<<<< HEAD
 def example_events_data_xy() -> pd.DataFrame:
     data = {
         "eID": [0, 0],
@@ -205,17 +201,6 @@
 
 # Pitch
 @pytest.fixture()
-def example_football_pitch() -> Pitch:
-    return Pitch(
-        xlim=(0, 105),
-        ylim=(0, 68),
-        unit="meter",
-        boundaries="flexible",
-        length=105,
-        width=68,
-        sport="football",
-    )
-=======
 def example_pitch_football() -> Pitch:
     football_pitch = Pitch(
         xlim=(0, 105), ylim=(0, 68), unit="m", boundaries="fixed", sport="football"
@@ -230,5 +215,4 @@
         xlim=(0, 40), ylim=(0, 20), unit="m", boundaries="fixed", sport="handball"
     )
 
-    return handball_pitch
->>>>>>> 3b270e02
+    return handball_pitch