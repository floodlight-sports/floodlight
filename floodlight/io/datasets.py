import os
from typing import Tuple

import h5py
import numpy as np
import pandas as pd

from floodlight.io.utils import extract_zip, download_from_url
from floodlight import XY, Pitch, Events, Code
from settings import DATA_DIR


class EIGDDataset:
    """This dataset loads the EIGD-H data from the *A Unified Taxonomy and Multimodal
    Dataset for Events in Invasion Games* paper [1]_.

    Upon instantiation, the class checks if the data already exists in the repository's
    root ``.data``-folder, and will download the files (~120MB) to this folder if not.


    Notes
    -----
    The dataset contains a total of 25 short samples of spatiotemporal data for both
    teams and the ball from the German Men's Handball Bundesliga (HBL). For more
    information, visit the
    `official project repository <https://github.com/MM4SPA/eigd>`_.
    Data for one sample can be queried calling the :func:`~EIGDDataset.get`-method
    specifying the match and segment. The following matches and segments are
    available::

        matches = ['48dcd3', 'ad969d', 'e0e547', 'e8a35a', 'ec7a6a']
        segments = {
            '48dcd3': ['00-06-00', '00-15-00', '00-25-00', '01-05-00', '01-10-00'],
            'ad969d': ['00-00-30', '00-15-00', '00-43-00', '01-11-00', '01-35-00'],
            'e0e547': ['00-00-00', '00-08-00', '00-15-00', '00-50-00', '01-00-00'],
            'e8a35a': ['00-02-00', '00-07-00', '00-14-00', '01-05-00', '01-14-00'],
            'ec7a6a': ['01-04-00', '01-30-00', '01-19-00', '00-53-00', '00-30-00'],
            }

    Examples
    --------
    >>> from floodlight.io.datasets import EIGDDataset

    >>> dataset = EIGDDataset()
    # get one sample
    >>> teamA, teamB, ball = dataset.get(match="48dcd3", segment="00-06-00")
    # get the corresponding pitch
    >>> pitch = dataset.get_pitch


    References
    ----------
        .. [1] `Biermann, H., Theiner, J., Bassek, M., Raabe, D., Memmert, D., & Ewerth,
            R. (2021, October). A Unified Taxonomy and Multimodal Dataset for Events in
            Invasion Games. In Proceedings of the 4th International Workshop on
            Multimedia Content Analysis in Sports (pp. 1-10).
            <https://dl.acm.org/doi/abs/10.1145/3475722.3482792>`_
    """

    def __init__(self, dataset_path="eigd_dataset"):
        self._EIGD_SCHEMA = "https"
        self._EIGD_BASE_URL = (
            "data.uni-hannover.de/dataset/8ccb364e-145f-4b28-8ff4-954b86e9b30d/"
            "resource/fd24e032-742d-4609-9052-cec310a2a563/download"
        )
        self._EIGD_FILENAME = "eigd-h_pos.zip"
        self._EIGD_HOST_URL = (
            f"{self._EIGD_SCHEMA}://{self._EIGD_BASE_URL}/{self._EIGD_FILENAME}"
        )
        self._EIGD_FILE_EXT = "h5"
        self._EIGD_FRAMERATE = 20

        self._data_dir = os.path.join(DATA_DIR, dataset_path)

        if not os.path.isdir(self._data_dir):
            os.makedirs(self._data_dir, exist_ok=True)
        if not bool(os.listdir(self._data_dir)):
            self._download_and_extract()

    def get(
        self, match: str = "48dcd3", segment: str = "00-06-00"
    ) -> Tuple[XY, XY, XY]:
        """Get one sample from the EIGD dataset.

        Parameters
        ----------
        match : str, optional
            Match identifier, check Notes section for valid arguments.
            Defaults to the first match ("48dcd3").
        segment : str, optional
            Segment identifier, check Notes section for valid arguments.
            Defaults to the first segment ("00-06-00").

        Returns
        -------
        eigd_dataset: Tuple[XY, XY, XY]
            Returns three XY objects of the form (teamA, teamB, ball)
            for the requested sample.
        """
        file_name = os.path.join(
            self._data_dir, f"{match}_{segment}.{self._EIGD_FILE_EXT}"
        )

        if not os.path.isfile(file_name):
            raise FileNotFoundError(
                f"Could not load file, check class description for valid match "
                f"and segment values ({file_name})."
            )

        with h5py.File(file_name) as h5f:
            pos_dict = {pos_set: positions[()] for pos_set, positions in h5f.items()}
        return (
            XY(xy=pos_dict["team_a"], framerate=self._EIGD_FRAMERATE),
            XY(xy=pos_dict["team_b"], framerate=self._EIGD_FRAMERATE),
            XY(xy=pos_dict["balls"], framerate=self._EIGD_FRAMERATE),
        )

    @property
    def get_pitch(self) -> Pitch:
        """Returns a Pitch object corresponding to the EIGD-data."""
        return Pitch(
            xlim=(0, 40),
            ylim=(0, 20),
            unit="m",
            boundaries="fixed",
            length=40,
            width=20,
            sport="handball",
        )

    def _download_and_extract(self) -> None:
        """Downloads an archive file into temporary storage and
        extracts the content to the file system.
        """
<<<<<<< HEAD
        tmp = tempfile.NamedTemporaryFile()
        tmp.write(download_from_url(self._EIGD_HOST_URL))
        extract_zip(tmp.name, self._data_dir)
        tmp.close()


class ToyDataset:
    """This dataset loads a small set of artifical data for a sample football match
    which are stored in the project repository's root ``.data``-folder.

    Examples
    --------
    >>> from floodlight.io.datasets import ToyDataset

    >>> dataset = ToyDataset()
    # get one sample
    >>> (
    >>>     xy_home,
    >>>     xy_away,
    >>>     xy_ball,
    >>>     events_home,
    >>>     events_away,
    >>>     possession,
    >>>     ballstatus,
    >>> ) = dataset.get(segment="HT1")
    # get the corresponding pitch
    >>> pitch = dataset.get_pitch

    """

    def __init__(self, dataset_path="toy_dataset"):
        self._TOY_FRAMERATE = 5
        self._TOY_DIRECTIONS = {
            "HT1": {"Home": "rl", "Away": "lr"},
            "HT2": {"Home": "lr", "Away": "rl"},
        }
        self._data_dir = os.path.join(DATA_DIR, dataset_path)

    def get(
        self, segment: str = "HT1"
    ) -> Tuple[XY, XY, XY, Events, Events, Code, Code]:
        """Get data objects for one segment from the toy dataset.

        Parameters
        ----------
        segment : str, optional
            Segment identifier for the first ("HT1") or the second ("HT2") half.
            Defaults to the first half ("HT1").

        Returns
        -------
        toy_dataset:  Tuple[XY, XY, XY, Events, Events, Code, Code]
            Returns seven XY objects of the form (xy_home, xy_away, xy_ball,
            events_home, events_away, possession, ballstatus) for the requested segment.
        """

        if segment not in ["HT1", "HT2"]:
            raise FileNotFoundError(
                f"Expected segment to be of 'HT1' or 'HT2', got {segment}"
            )

        xy_home = XY(
            xy=np.load(os.path.join(self._data_dir, f"xy_home_{segment.lower()}.npy")),
            framerate=self._TOY_FRAMERATE,
            direction=self._TOY_DIRECTIONS[segment]["Home"],
        )

        xy_away = XY(
            xy=np.load(os.path.join(self._data_dir, f"xy_away_{segment.lower()}.npy")),
            framerate=self._TOY_FRAMERATE,
            direction=self._TOY_DIRECTIONS[segment]["Away"],
        )

        xy_ball = XY(
            xy=np.load(os.path.join(self._data_dir, f"xy_ball_{segment.lower()}.npy")),
            framerate=self._TOY_FRAMERATE,
        )

        events_home = Events(
            events=pd.read_csv(
                os.path.join(self._data_dir, f"events_home_{segment.lower()}.csv")
            )
        )

        events_away = Events(
            events=pd.read_csv(
                os.path.join(self._data_dir, f"events_away_{segment.lower()}.csv")
            )
        )

        possession = Code(
            code=np.load(
                os.path.join(self._data_dir, f"possession_{segment.lower()}.npy")
            ),
            name="possession",
            definitions={1: "Home", 2: "Away"},
            framerate=self._TOY_FRAMERATE,
        )

        ballstatus = Code(
            code=np.load(
                os.path.join(self._data_dir, f"ballstatus_{segment.lower()}.npy")
            ),
            name="ballstatus",
            definitions={0: "Dead", 1: "Alive"},
            framerate=self._TOY_FRAMERATE,
        )

        data_objects = (
            xy_home,
            xy_away,
            xy_ball,
            events_home,
            events_away,
            possession,
            ballstatus,
        )

        return data_objects

    @property
    def get_pitch(self) -> Pitch:
        """Returns a Pitch object corresponding to the Toy Dataset."""
        return Pitch(
            xlim=(-52.5, 52.5),
            ylim=(-34, 34),
            unit="m",
            boundaries="flexible",
            length=105,
            width=68,
            sport="football",
        )
=======
        file = f"{DATA_DIR}/eigd.zip"
        with open(file, "wb") as binary_file:
            binary_file.write(download_from_url(self._EIGD_HOST_URL))
        extract_zip(file, self._data_dir)
        os.remove(file)
>>>>>>> 47ab1df5
<|MERGE_RESOLUTION|>--- conflicted
+++ resolved
@@ -132,11 +132,11 @@
         """Downloads an archive file into temporary storage and
         extracts the content to the file system.
         """
-<<<<<<< HEAD
-        tmp = tempfile.NamedTemporaryFile()
-        tmp.write(download_from_url(self._EIGD_HOST_URL))
-        extract_zip(tmp.name, self._data_dir)
-        tmp.close()
+        file = f"{DATA_DIR}/eigd.zip"
+        with open(file, "wb") as binary_file:
+            binary_file.write(download_from_url(self._EIGD_HOST_URL))
+        extract_zip(file, self._data_dir)
+        os.remove(file)
 
 
 class ToyDataset:
@@ -264,11 +264,4 @@
             length=105,
             width=68,
             sport="football",
-        )
-=======
-        file = f"{DATA_DIR}/eigd.zip"
-        with open(file, "wb") as binary_file:
-            binary_file.write(download_from_url(self._EIGD_HOST_URL))
-        extract_zip(file, self._data_dir)
-        os.remove(file)
->>>>>>> 47ab1df5
+        )