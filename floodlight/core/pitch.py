from dataclasses import dataclass
from typing import Tuple

from floodlight.utils.typing import Numeric


@dataclass
class Pitch:
    """
    Pitch and coordinate system specifications. Core class of floodlight.

    Attributes
    ----------
    xlim: Tuple[Numeric, Numeric]
        Limits of pitch boundaries in longitudinal direction. This tuple has the form
        (x_min, x_max) and delimits the length of the pitch (not of any actual data)
        within the coordinate system.
    ylim: Tuple[Numeric, Numeric]
        Limits of pitch boundaries in lateral direction. This tuple has the form
        (y_min, y_max) and delimits the width of the pitch (not of any actual data)
        within the coordinate system.
    unit: str
        The unit in which data is measured along axes. Possible types are
        {'m', 'cm', 'percent'}, whereas 'percent' should be used to denote standardized
        pitches where data is scaled along the axes independent of the actual pitch
        size. In this case, you should specify the `length` and `width` attributes.
    boundaries: str
        One of {'fixed', 'flexible'}. Here, 'fixed' denotes coordinate systems that
        limit axes to the respective xlim and ylim. On the contrary, 'flexible'
        coordinate systems do not explicitly specify a limit. Instead, the limit is
        implicitly set by the actual pitch length and width.
    length: Numeric, optional
        Length of the actual pitch in `unit`.
    width: Numeric, optional
        Width of the actual pitch in `unit`.
    sport: str, optional
        Sport for which the pitch is used. This is used to automatically generate lines
        and markings.
    """

    xlim: Tuple[Numeric, Numeric]
    ylim: Tuple[Numeric, Numeric]
    unit: str
    boundaries: str
    length: Numeric = None
    width: Numeric = None
    sport: str = None

    def __str__(self):
        return (
            f"Floodlight Pitch object of size x = {self.xlim} / y = {self.ylim} "
            f"({self.boundaries}) in [{self.unit}]"
        )

    @classmethod
    def from_template(cls, template_name: str, **kwargs):
        """
        Creates a Pitch object representing common data provider formats.

        Parameters
        ----------
        template_name: str
            The name of the template the pitch should follow. Currently supported are
            {'opta', 'chyronhego_international'}.
        kwargs:
            You may pass optional arguments (`length`, `width`, `sport`} used for class
            instantiation. For some data providers, additional kwargs are needed to
            represent their format correctly. For example, pass the `length` and `width`
            argument to create a Pitch object in the 'chyronhego_international' format.

        Returns
        -------
        pitch: Pitch
            A class instance of the given provider format.
        """
        if template_name == "opta":
            return cls(
                xlim=(0.0, 100.0),
                ylim=(0.0, 100.0),
                unit="percent",
                boundaries="fixed",
                length=kwargs.get("length"),
                width=kwargs.get("width"),
                sport=kwargs.get("sport"),
            )
        elif template_name == "tracab":
            if "length" not in kwargs or "width" not in kwargs:
                raise TypeError(
                    "For an exact TRACAB (ChyronHego, international format) "
                    "Pitch object, `length` and `width` of the pitch need "
                    "to be passed as keyworded arguments"
                )
            x_half = round(kwargs["length"] / 2, 3)
            y_half = round(kwargs["width"] / 2, 3)
            return cls(
                xlim=(-x_half, x_half),
                ylim=(-y_half, y_half),
                unit="cm",
                boundaries="flexible",
                length=kwargs.get("length"),
                width=kwargs.get("width"),
                sport=kwargs.get("sport"),
            )
<<<<<<< HEAD
        elif template_name == "dfl":
            if "length" not in kwargs or "width" not in kwargs:
                raise TypeError(
                    "For an exact DFL (German Football League) "
                    "Pitch object, `length` and `width` of the pitch need "
=======
        elif template_name == "statsperform":
            if "length" not in kwargs or "width" not in kwargs:
                raise TypeError(
                    "For an exact StatsPerform Pitch object, "
                    "length` and `width` of the pitch need "
>>>>>>> 8dbc0c41
                    "to be passed as keyworded arguments"
                )
            x_half = round(kwargs["length"] / 2, 3)
            y_half = round(kwargs["width"] / 2, 3)
            return cls(
                xlim=(-x_half, x_half),
                ylim=(-y_half, y_half),
                unit="m",
                boundaries="flexible",
                length=kwargs.get("length"),
                width=kwargs.get("width"),
                sport=kwargs.get("sport"),
            )
        else:
            raise ValueError(f"Unsupported template name '{template_name}'")

    @property
    def center(self):
        center = (
            round((self.xlim[0] + self.xlim[1]) / 2, 3),
            round((self.ylim[0] + self.ylim[1]) / 2, 3),
        )
        return center<|MERGE_RESOLUTION|>--- conflicted
+++ resolved
@@ -101,19 +101,17 @@
                 width=kwargs.get("width"),
                 sport=kwargs.get("sport"),
             )
-<<<<<<< HEAD
         elif template_name == "dfl":
             if "length" not in kwargs or "width" not in kwargs:
                 raise TypeError(
                     "For an exact DFL (German Football League) "
-                    "Pitch object, `length` and `width` of the pitch need "
-=======
+                    "Pitch object, `length` and `width` of the pitch need 
+                    "to be passed as keyworded arguments"
         elif template_name == "statsperform":
             if "length" not in kwargs or "width" not in kwargs:
                 raise TypeError(
                     "For an exact StatsPerform Pitch object, "
                     "length` and `width` of the pitch need "
->>>>>>> 8dbc0c41
                     "to be passed as keyworded arguments"
                 )
             x_half = round(kwargs["length"] / 2, 3)
