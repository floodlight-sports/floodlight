--- conflicted
+++ resolved
@@ -226,10 +226,6 @@
         return links
 
     def add_xIDs(self):
-<<<<<<< HEAD
-        """Adds a column xID by counting over all players in the teamsheet. Entries of
-        xID refer to the position of the players in the corresponding XY objects.
-=======
         """Adds the column "xID" as an increasing index over all players.
 
 
@@ -240,6 +236,5 @@
         counts over all players in the inner teamsheet DataFrame, starting at 0
         and ending at N_players - 1. Any existing entries for "xID" are overwritten by
         this function.
->>>>>>> 53a602b8
         """
         self.teamsheet["xID"] = [i for i in range(len(self.teamsheet))]