[tool.poetry]
name = "floodlight"
version = "0.2.1"
description = "A high-level framework for sports data analysis"
authors = ["draabe <draabx@posteo.org>"]
license = "MIT"
readme = "README.md"
homepage = "https://github.com/floodlight-sports/floodlight"
repository = "https://github.com/floodlight-sports/floodlight"
documentation = "https://floodlight.readthedocs.io/en/latest/"
keywords =   ["sports analytics", "sports data analysis", "tracking data"]
classifiers = [
    "Environment :: Console",
    "License :: OSI Approved :: MIT License",
    "Operating System :: Microsoft :: Windows",
    "Operating System :: Unix"

]
include = [
    "LICENSE",
    "CHANGELOG.md"
]


[tool.poetry.dependencies]
python = ">=3.8, <3.11"
numpy = "^1.21.2"
scipy = "^1.8.0"
pandas = "^1.3.4"
lxml = "^4.6.4"
iso8601 = "^1.0.2"
pytz = "^2021.3"
<<<<<<< HEAD
h5py = "^3.6.0"
=======
matplotlib = "^3.5.1"
>>>>>>> 9f034b95

[tool.poetry.dev-dependencies]
pytest = "^6.2.5"
black = "^21.9b0"
flake8 = "^3.9.2"
pre-commit = "^2.15.0"
commitizen = "^2.20.0"
Sphinx = "^4.2.0"
sphinx-rtd-theme = "^1.0.0"
sphinx-autodoc-typehints = "^1.12.0"
auto-changelog = "^0.5.3"

[tool.commitizen]
name = "cz_conventional_commits"
version = "0.0.1"
tag_format = "$version"

[build-system]
requires = ["poetry-core>=1.0.0"]
build-backend = "poetry.core.masonry.api"

[tool.black]
line-length = 88
target-version = ['py38']
include = '\.pyi?$'
exclude = '''

(
  /(
      \.eggs         # exclude a few common directories in the
    | \.git          # root of the project
    | \.hg
    | \.mypy_cache
    | \.tox
    | \.venv
    | _build
    | buck-out
    | build
    | dist
  )/
  | foo.py           # also separately exclude a file named foo.py in
                     # the root of the project
)
'''

[tool.pytest.ini_options]
markers = [
    "unit: marks unit tests (deselect with '-m \"not unit\"')",
    "plot: marks tests creating visualizations (deselect with '-m \"not plot\"')"
]<|MERGE_RESOLUTION|>--- conflicted
+++ resolved
@@ -30,11 +30,8 @@
 lxml = "^4.6.4"
 iso8601 = "^1.0.2"
 pytz = "^2021.3"
-<<<<<<< HEAD
 h5py = "^3.6.0"
-=======
 matplotlib = "^3.5.1"
->>>>>>> 9f034b95
 
 [tool.poetry.dev-dependencies]
 pytest = "^6.2.5"
